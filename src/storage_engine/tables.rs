use std::fs::{File, OpenOptions};
use std::io::Read;
use std::path::PathBuf;
use std::ptr;
use std::ptr::null_mut;
use std::rc::Rc;
use crate::sql_engine::sql_structs::{ConditionCluster, ConditionExpr, DataType, LogicalOperator, Value};
use crate::storage_engine::config::{BTREE_METADATA_SIZE, INDEXED_FIELD_NAME_SIZE, INDEXED_FIELD_NAME_SIZE_OFFSET, INDEXED_FIELD_SIZE, INDEXED_FIELD_SIZE_OFFSET, INDEXED_FIELD_TYPE_PRIMARY, INTERNAL_NODE_CELL_SIZE, INTERNAL_NODE_MAX_KEYS, INVALID_PAGE_NUM, PAGE_SIZE, SEQUENTIAL_NODE_BODY_OFFSET, SEQUENTIAL_NODE_HEADER_SIZE, TABLE_MAX_PAGES};
use crate::storage_engine::common::{RowBytes, TableStructureMetadata};
use crate::storage_engine::cursor::{ReadCursor, WriteReadCursor};
use crate::storage_engine::enums::NodeType;
use crate::storage_engine::pagers::{BtreePager, Pager, SequentialPager};
use crate::utils::utils::{copy, copy_nonoverlapping, indent, u8_array_to_string};

pub trait Table {
    fn begin(&mut self) -> WriteReadCursor;
    fn insert(&mut self, page_index: usize, cell_index: usize, row: &RowBytes);
    fn find_by_condition(&mut self, condition_expr: &ConditionExpr) -> Vec<RowBytes>;
    fn find_by_condition_clusters(&mut self, condition_clusters: &Vec<(LogicalOperator, ConditionCluster)>) -> Vec<RowBytes>;
    fn end(&mut self) -> WriteReadCursor;
    fn is_btree(&self) -> bool;
    fn get_row_size(&self) -> usize;
    fn get_num_cells(&self, page_index: usize) -> usize;
    fn get_next_page_index(&self, page_index: usize) -> usize;
    fn get_row_value(&self, page_index: usize, cell_index: usize) -> *const u8;
    fn get_row_value_mut(&mut self, page_index: usize, cell_index: usize) -> *mut u8;
    fn flush_to_disk(&mut self);
    fn print_tree(&self, page_index: usize, cell_index: usize);
}

pub struct BtreeTable {
    pub root_page_index: usize,
    pub pager: BtreePager,
    pub is_primary: bool,
    pub key_type: DataType,
    pub key_size: usize,
    pub key_offset_in_row: usize,
    pub row_size: usize,
}

impl Table for BtreeTable {
    fn begin(&mut self) -> WriteReadCursor {
        self.find_smallest_or_biggest_key(false)
    }

    fn insert(&mut self, page_index: usize, cell_index: usize, row: &RowBytes) {
        let page = self.pager.get_or_create_page(page_index);
        let num_cells = BtreePager::get_leaf_node_num_cells(page);

        if num_cells >= self.pager.get_body_layout().LEAF_NODE_MAX_CELLS {
            self.split_and_insert(page_index, cell_index, &row);
        } else {
            self.move_and_insert(page_index, cell_index, &row);
        }
    }

    fn find_by_condition(&mut self, condition_expr: &ConditionExpr) -> Vec<RowBytes> {
        todo!()
    }

    fn find_by_condition_clusters(&mut self, condition_clusters: &Vec<(LogicalOperator, ConditionCluster)>) -> Vec<RowBytes> {
        todo!()
    }

    fn end(&mut self) -> WriteReadCursor {
        self.find_smallest_or_biggest_key(true)
    }

    fn is_btree(&self) -> bool {
        true
    }

    fn get_row_size(&self) -> usize {
        self.row_size
    }

    fn get_num_cells(&self, page_index: usize) -> usize {
        BtreePager::get_leaf_node_num_cells(self.pager.get_page(page_index))
    }

    fn get_next_page_index(&self, page_index: usize) -> usize {
        BtreePager::get_leaf_node_next_leaf(self.pager.get_page(page_index))
    }

    fn get_row_value(&self, page_index: usize, cell_index: usize) -> *const u8 {
        let page = self.pager.get_page(page_index);
        self.pager.get_leaf_node_value(page.cast_mut(), cell_index).cast_const()
    }

    fn get_row_value_mut(&mut self, page_index: usize, cell_index: usize) -> *mut u8 {
        let page = self.pager.get_or_create_page(page_index);
        self.pager.get_leaf_node_value(page, cell_index)
    }

    fn flush_to_disk(&mut self) {
        for x in 0..TABLE_MAX_PAGES {
            if !self.pager.flush_page_to_disk(x) {
                break;
            }
        }
    }

    fn print_tree(&self, page_index: usize, cell_index: usize) {
        todo!()
    }
}

impl BtreeTable {
    pub(crate) fn new(path: &PathBuf, table_metadata: Rc<TableStructureMetadata>) -> Result<BtreeTable, String> {
        match OpenOptions::new().create(true).read(true).write(true).open(path) {
            Ok(mut file) => {
                let (is_primary, data_type, key_size, key_name) = Self::load_metadata(&mut file, &table_metadata.table_name)?;
                let pager = BtreePager::open(key_size, table_metadata.row_size, file);
                let mut pager = pager;
                if pager.get_pager_total_size() == 0 {
                    let first_page = pager.get_or_create_page(0);
                    BtreePager::initialize_leaf_node(first_page);
                    BtreePager::set_root_node(first_page, true);
                }
                Ok(BtreeTable {
                    root_page_index: 0,
                    pager,
                    is_primary,
                    key_type: data_type,
                    key_size,
                    key_offset_in_row: table_metadata.get_field_metadata(&key_name)?.offset,
                    row_size: table_metadata.row_size,
                })
            }
            Err(_) => {
                Err(format!("Can not open index data file of table {}!", table_metadata.table_name))
            }
        }
    }

    fn load_metadata(file: &mut File, table_name: &str) -> Result<(bool, DataType, usize, String), String> {
        let mut metadata: [u8; BTREE_METADATA_SIZE] = [0; BTREE_METADATA_SIZE];
        match file.read(&mut metadata) {
            Ok(_) => {}
            Err(_) => {
                return Err(format!("Can not load Btree metadata for table {}", table_name));
            }
        };

        let data_type_mask: u8 = 0b0000_0000;
        let primary_mask: u8 = 0b0000_0001;
        let field_type_primary: u8 = 0;

        copy(metadata.as_ptr(), field_type_primary as *mut u8, INDEXED_FIELD_TYPE_PRIMARY);
        let data_type_bit_code = (field_type_primary >> 1) | data_type_mask;
        let is_primary = (field_type_primary & primary_mask) == 1;

        let data_type = DataType::from_bit_code(data_type_bit_code)?;
        let key_size: usize = 0;
        let mut key_name: [u8; INDEXED_FIELD_NAME_SIZE] = [0; INDEXED_FIELD_NAME_SIZE];
        unsafe {
            copy(metadata.as_ptr().add(INDEXED_FIELD_SIZE_OFFSET), key_size as *const usize as *mut u8, INDEXED_FIELD_SIZE);
            copy(metadata.as_ptr().add(INDEXED_FIELD_NAME_SIZE_OFFSET), key_name.as_mut_ptr(), INDEXED_FIELD_NAME_SIZE);
        }
        let key_name = u8_array_to_string(&key_name);
        Ok((is_primary, data_type, key_size, key_name))
    }

    fn split_and_insert(&mut self, page_index: usize, cell_index: usize, row: &RowBytes) {
        /*
         Create a new node and move half the cells over.
         Insert the new value in one of the two nodes.
         Update parent or create a new parent.
       */
        let old_node = self.pager.get_or_create_page(page_index);
        let old_biggest_key = self.pager.get_node_biggest_key(old_node, &self.key_type);
        let new_page_index = self.pager.get_unused_page_num();
        let new_node = self.pager.get_or_create_page(new_page_index);
        BtreePager::initialize_leaf_node(new_node);

        BtreePager::set_parent(new_node, BtreePager::get_parent(old_node.cast_const()));

        BtreePager::set_leaf_node_next_leaf(new_node, BtreePager::get_leaf_node_next_leaf(old_node.cast_const()));
        BtreePager::set_leaf_node_next_leaf(old_node, new_page_index);

        /*
          All existing keys plus new key should be divided
          evenly between old (left) and new (right) nodes.
          Starting from the right, move each key to correct position.
        */
        for i in (0..=self.pager.get_body_layout().LEAF_NODE_MAX_CELLS).rev() {
            let destination_node;
            if i >= self.pager.get_body_layout().LEAF_NODE_LEFT_SPLIT_COUNT {
                // upper halves (right halves) will be stored in the new_node
                destination_node = new_node;
            } else {
                destination_node = old_node;
            }
            // index_within_node will always decrement until it arrives to 0, then destination_node will be switched to old_node
            let index_within_node = i % self.pager.get_body_layout().LEAF_NODE_LEFT_SPLIT_COUNT;
            let cell_pointer = self.pager.leaf_node_cell(destination_node, index_within_node);

            if i == cell_index {
                // when this code executes, the value in the cell_pointer was already moved to position i + 1, if cell_pointer is old_node
                // if cell_pointer is new_node, position `index_within_node` is empty
                let key = row.read_key(&self.key_type, self.key_offset_in_row, self.key_size);
                self.pager.set_leaf_node_cell_key(destination_node, index_within_node, self.key_size, &key);
                row.serialize_row(self.pager.get_leaf_node_value(destination_node, index_within_node));
            } else if i > cell_index {
                // copy a node from old_node tail (position i - 1), to destination_node (index_within_node)
                copy(self.pager.leaf_node_cell(old_node, i - 1), cell_pointer, self.pager.get_body_layout().LEAF_NODE_CELL_SIZE);
            } else {
                copy(self.pager.leaf_node_cell(old_node, i), cell_pointer, self.pager.get_body_layout().LEAF_NODE_CELL_SIZE);
            }
        }

        BtreePager::set_leaf_node_cells_num(old_node, self.pager.get_body_layout().LEAF_NODE_LEFT_SPLIT_COUNT);
        BtreePager::set_leaf_node_cells_num(new_node, self.pager.get_body_layout().LEAF_NODE_RIGHT_SPLIT_COUNT);

        if BtreePager::is_root_node(old_node) {
            self.create_new_root(new_page_index);
        } else {
            let parent_page_index = BtreePager::get_parent(old_node.cast_const());
            let new_biggest = self.pager.get_node_biggest_key(old_node, &self.key_type);
            let parent_page = self.pager.get_or_create_page(parent_page_index);

            let old_key_cell_index = self.internal_node_find_child(parent_page, &old_biggest_key);
            // old_node is split and contains left halves rows (lower halves)
            // so it's necessary to replace old_biggest_key to new_biggest_key
            BtreePager::set_internal_node_cell_key(parent_page, old_key_cell_index, self.key_size, &new_biggest);
            self.internal_node_insert(parent_page_index, new_page_index);
        }
    }

    fn move_and_insert(&mut self, page_index: usize, cell_index: usize, row: &RowBytes) {
        let page = self.pager.get_or_create_page(page_index);
        let num_cells = BtreePager::get_leaf_node_num_cells(page);
        if cell_index < num_cells {
            copy(self.pager.leaf_node_cell(page, cell_index),
                 self.pager.leaf_node_cell(page, cell_index + 1),
                 self.pager.get_body_layout().LEAF_NODE_CELL_SIZE * (num_cells - cell_index))
        }
        let key = row.read_key(&self.key_type, self.key_offset_in_row, self.key_size);
        self.pager.set_leaf_node_cell_key(page, cell_index, self.key_size, &key);
        BtreePager::increment_leaf_node_cells_num(page);
        self.pager.mark_page_as_updated(page_index);
        row.serialize_row(self.pager.get_leaf_node_value(page, cell_index));
    }

    pub(crate) fn table_find_by_key(&mut self, key: &Value) -> WriteReadCursor {
        let node_type = self.pager.get_node_type_by_index(self.root_page_index);
        match node_type {
            NodeType::Internal => {
                self.internal_node_find(self.root_page_index, &key)
            }
            NodeType::Leaf => {
                self.leaf_node_find(self.root_page_index, &key)
            }
        }
    }

    pub(crate) fn find_smallest_or_biggest_key(&mut self, biggest: bool) -> WriteReadCursor {
        let node_type = self.pager.get_node_type_by_index(self.root_page_index);
        match node_type {
            NodeType::Internal => {
                self.internal_node_find_smallest_or_biggest(self.root_page_index, biggest)
            }
            NodeType::Leaf => {
                self.leaf_node_find_smallest_or_biggest(self.root_page_index, biggest)
            }
        }
    }

    fn leaf_node_find(&mut self, page_index: usize, key: &Value) -> WriteReadCursor {
        let node = self.pager.get_or_create_page(page_index);
        let cells_num = BtreePager::get_leaf_node_num_cells(node);

        let mut min_index = 0;
        let mut right = cells_num;
        while right != min_index {
            let index = (min_index + right) / 2;
            let key_at_index = self.pager.get_leaf_node_cell_key(node, index, &self.key_type);
            if *key == key_at_index {
                return WriteReadCursor::at(self, page_index, index);
            }
            if *key < key_at_index {
                right = index;
            } else {
                min_index = index + 1;
            }
        }

        WriteReadCursor::at(self, page_index, min_index)
    }

    fn leaf_node_find_smallest_or_biggest(&mut self, page_index: usize, biggest: bool) -> WriteReadCursor {
        let mut cell_index = 0;
        if biggest {
            cell_index = BtreePager::get_leaf_node_num_cells(self.pager.get_or_create_page(page_index))
        }
        WriteReadCursor::at(self, page_index, cell_index)
    }

    pub fn internal_node_find_child(&mut self, node: *const u8, key: &Value) -> usize {
        /*
          Return the index of the child which should contain
          the given key.
        */
        let num_keys = BtreePager::get_internal_node_num_keys(node);
        let mut min_index = 0;
        let mut max_index = num_keys;
        while max_index != min_index {
            let index = (min_index + max_index) / 2;
            let key_at_index = BtreePager::get_internal_node_cell_key(node, index, &self.key_type);
            if *key <= key_at_index {
                max_index = index;
            } else {
                min_index = index + 1;
            }
        }
        min_index
    }

    pub fn internal_node_find_smallest_or_biggest(&mut self, page_index: usize, biggest: bool) -> WriteReadCursor {
        /*
          Return the index of the child which contains the smallest key
        */
        let node = self.pager.get_or_create_page(page_index);

        let mut key_index: usize = 0;

        if biggest {
            key_index = BtreePager::get_internal_node_num_keys(node) - 1;
        }

        let child_index = BtreePager::get_internal_node_child(node, key_index);
        let child = self.pager.get_or_create_page(child_index);

        match BtreePager::get_node_type(child) {
            NodeType::Leaf => {
                self.leaf_node_find_smallest_or_biggest(child_index, biggest)
            }
            NodeType::Internal => {
                self.internal_node_find_smallest_or_biggest(child_index, biggest)
            }
        }
    }

    fn internal_node_find(&mut self, page_index: usize, key: &Value) -> WriteReadCursor {
        let node = self.pager.get_or_create_page(page_index);
        let cell_index = self.internal_node_find_child(node, key);
        let child_index = BtreePager::get_internal_node_child(node, cell_index);
        let child = self.pager.get_or_create_page(child_index);
        match BtreePager::get_node_type(child) {
            NodeType::Leaf => {
                self.leaf_node_find(child_index, key)
            }
            NodeType::Internal => {
                self.internal_node_find(child_index, key)
            }
        }
    }

    pub(crate) fn create_new_root(&mut self, right_child_page_index: usize) {
        /*
          Handle splitting the root.
          Old root copied to new page, becomes left child.
          Address of right child passed in.
          Re-initialize root page to contain the new root node.
          New root node points to two children.
        */
        let root = self.pager.get_or_create_page(self.root_page_index);
        let right_child = self.pager.get_or_create_page(right_child_page_index);
        let left_child_page_num = self.pager.get_unused_page_num();
        let left_child = self.pager.get_or_create_page(left_child_page_num);

        if let NodeType::Internal = BtreePager::get_node_type(root) {
            BtreePager::initialize_internal_node(right_child);
            BtreePager::initialize_internal_node(left_child);
        }

        /* Left child has data copied from old root */
        unsafe {
            ptr::copy_nonoverlapping(root, left_child, PAGE_SIZE);
            BtreePager::set_root_node(left_child, false)
        };

        if let NodeType::Internal = BtreePager::get_node_type(left_child) {
            let mut child: *mut u8;
            let num_keys = BtreePager::get_internal_node_num_keys(left_child);
            for i in 0..num_keys {
                child = self.pager.get_or_create_page(BtreePager::get_internal_node_child(left_child, i));
                BtreePager::set_parent(child, left_child_page_num);
            }
            child = self.pager.get_or_create_page(BtreePager::get_internal_node_right_child(left_child));
            BtreePager::set_parent(child, left_child_page_num);
        }


        /* Root node is a new internal node with one key and two children */
        BtreePager::initialize_internal_node(root);
        BtreePager::set_root_node(root, true);

        BtreePager::set_internal_node_num_keys(root, 1);
        // first child index = left child index
        BtreePager::set_internal_node_child(root, 0, left_child_page_num);
        let left_child_biggest_key = self.pager.get_node_biggest_key(left_child, &self.key_type);
        BtreePager::set_internal_node_cell_key(root, 0, self.key_size, &left_child_biggest_key);
        BtreePager::set_internal_node_right_child(root, right_child_page_index);

        BtreePager::set_parent(left_child, self.root_page_index);
        BtreePager::set_parent(right_child, self.root_page_index);
    }

    pub fn internal_node_split_and_insert(&mut self, parent_page_index: usize, child_page_index: usize) {
        let mut old_page_index = parent_page_index;
        let mut old_node = self.pager.get_or_create_page(parent_page_index);
        let old_max = self.pager.get_node_biggest_key(old_node, &self.key_type);

        let child = self.pager.get_or_create_page(child_page_index);
        let child_max = self.pager.get_node_biggest_key(child, &self.key_type);

        let new_page_index = self.pager.get_unused_page_num();
        /*
             Declaring a flag before updating pointers which
             records whether this operation involves splitting the root -
             if it does, we will insert our newly created node during
             the step where the table's new root is created. If it does
             not, we have to insert the newly created node into its parent
             after the old node's keys have been transferred over. We are not
             able to do this if the newly created node's parent is not a newly
             initialized root node, because in that case its parent may have existing
             keys aside from our old node which we are splitting. If that is true, we
             need to find a place for our newly created node in its parent, and we
             cannot insert it at the correct index if it does not yet have any keys
         */
        let splitting_root = BtreePager::is_root_node(old_node);
        let parent;
        let mut new_node: *mut u8 = null_mut();
        if splitting_root {
            self.create_new_root(new_page_index);
            parent = self.pager.get_or_create_page(self.root_page_index);
            /*
           If we are splitting the root, we need to update old_node to point
           to the new root's left child, new_page_num will already point to
           the new root's right child
            */
            old_page_index = BtreePager::get_internal_node_child(parent.cast_const(), 0);
            old_node = self.pager.get_or_create_page(old_page_index);
        } else {
            parent = self.pager.get_or_create_page(BtreePager::get_parent(old_node.cast_const()));
            new_node = self.pager.get_or_create_page(new_page_index);
            BtreePager::initialize_internal_node(new_node);
        }

        let mut old_num_keys = BtreePager::get_internal_node_num_keys(old_node.cast_const());

        let mut cur_page_num = BtreePager::get_internal_node_right_child(old_node.cast_const());
        let mut cur = self.pager.get_or_create_page(cur_page_num);

        /*
          First put right child into new node and set right child of old node to invalid page number
          */
        self.internal_node_insert(new_page_index, cur_page_num);
        BtreePager::set_parent(cur, new_page_index);
        BtreePager::set_internal_node_right_child(old_node, INVALID_PAGE_NUM);
        /*
         For each key until you get to the middle key, move the key and the child to the new node
         */
        for i in (INTERNAL_NODE_MAX_KEYS / 2 + 1..INTERNAL_NODE_MAX_KEYS - 1).rev() {
            cur_page_num = BtreePager::get_internal_node_child(old_node, i);
            cur = self.pager.get_or_create_page(cur_page_num);

            self.internal_node_insert(new_page_index, cur_page_num);
            BtreePager::set_parent(cur, new_page_index);
            old_num_keys -= 1;
            BtreePager::set_internal_node_num_keys(old_node, old_num_keys);
        }

        /*
          Set child before middle key, which is now the highest key, to be node's right child,
          and decrement number of keys
        */
        BtreePager::set_internal_node_right_child(old_node, BtreePager::get_internal_node_child(old_node, old_num_keys - 1));

        old_num_keys -= 1;
        BtreePager::set_internal_node_num_keys(old_node, old_num_keys);

        /*
      Determine which of the two nodes after the split should contain the child to be inserted,
      and insert the child
      */
        let max_after_split = self.pager.get_node_biggest_key(old_node, &self.key_type);

        let destination_page_index = if child_max < max_after_split {
            old_page_index
        } else {
            new_page_index
        };

        self.internal_node_insert(destination_page_index, child_page_index);
        BtreePager::set_parent(child, destination_page_index);

        let old_key_cell_index = self.internal_node_find_child(parent, &old_max);
        BtreePager::set_internal_node_cell_key(parent, old_key_cell_index, self.key_size, &self.pager.get_node_biggest_key(old_node, &self.key_type));

        if !splitting_root {
            self.internal_node_insert(BtreePager::get_parent(old_node), new_page_index);
            BtreePager::set_parent(new_node, BtreePager::get_parent(old_node));
        }
    }

    pub fn print_tree(&mut self, page_num: usize, indentation_level: usize) {
        let node = self.pager.get_page(page_num);
        match BtreePager::get_node_type(node) {
            NodeType::Leaf => {
                indent(indentation_level);
                println!("* node {:p}, index: {}: ", node, page_num);
                let num_keys = BtreePager::get_leaf_node_num_cells(node);
                indent(indentation_level + 1);
                println!("- leaf (size {})", num_keys);
                for i in 0..num_keys {
                    indent(indentation_level + 2);
                    println!("- {:?}", self.pager.get_leaf_node_cell_key(node, i, &self.key_type));
                }
            }
            NodeType::Internal => {
                let num_keys = BtreePager::get_internal_node_num_keys(node);
                indent(indentation_level);
                println!("- internal (size {})", num_keys);
                if num_keys > 0 {
                    let mut child: usize = 0;
                    for i in 0..num_keys {
                        let child = BtreePager::get_internal_node_child(node, i);
                        self.print_tree(child, indentation_level + 1);

                        indent(indentation_level + 1);
                        println!("- key {:?}", BtreePager::get_internal_node_cell_key(node, i, &self.key_type));
                    }
                    child = BtreePager::get_internal_node_right_child(node);
                    self.print_tree(child, indentation_level + 1);
                }
            }
        }
    }

    pub fn internal_node_insert(&mut self, parent_index: usize, child_index: usize) {
        /*
       +  Add a new child/key pair to parent that corresponds to child
       +  */

        let parent = self.pager.get_or_create_page(parent_index);
        let child = self.pager.get_or_create_page(child_index);
        let child_max_key = self.pager.get_node_biggest_key(child, &self.key_type);

        let parent_const = parent.cast_const();
        // cell that contains the key -> position of the child in the parent cells
        let cell_index = self.internal_node_find_child(parent_const, &child_max_key);

        let original_num_keys = BtreePager::get_internal_node_num_keys(parent_const);

        /*
          An internal node with a right child of INVALID_PAGE_NUM is empty
          */
        if original_num_keys >= INTERNAL_NODE_MAX_KEYS {
            self.internal_node_split_and_insert(parent_index, child_index);
            return;
        }

        let right_child_page_index = BtreePager::get_internal_node_right_child(parent_const);
        /*
        An internal node with a right child of INVALID_PAGE_NUM is empty
        */
        if right_child_page_index == INVALID_PAGE_NUM {
            BtreePager::set_internal_node_right_child(parent, child_index);
            return;
        }

        let right_child = self.pager.get_or_create_page(right_child_page_index);

        /*
        If we are already at the max number of cells for a node, we cannot increment
        before splitting. Incrementing without inserting a new key/child pair
        and immediately calling internal_node_split_and_insert has the effect
        of creating a new key at (max_cells + 1) with an uninitialized value
        */
        BtreePager::set_internal_node_num_keys(parent, original_num_keys + 1);

        let biggest_key = self.pager.get_node_biggest_key(right_child, &self.key_type);
        if child_max_key > biggest_key {
            /* Replace right child */
            BtreePager::set_internal_node_child(parent, original_num_keys, right_child_page_index);
            BtreePager::set_internal_node_cell_key(parent, original_num_keys, self.key_size, &biggest_key);
            BtreePager::set_internal_node_right_child(parent, child_index);
        } else {
            /* Make room for the new cell */
            copy(BtreePager::get_internal_node_cell(parent, cell_index),
                 BtreePager::get_internal_node_cell(parent, cell_index + 1),
                 INTERNAL_NODE_CELL_SIZE * (original_num_keys - cell_index));
            BtreePager::set_internal_node_child(parent, cell_index, child_index);
            BtreePager::set_internal_node_cell_key(parent, cell_index, self.key_size, &child_max_key);
        }
    }
}

pub struct SequentialTable {
    pub root_page_index: usize,
    pub cells_num_by_page: usize,
    pub pager: SequentialPager,
    table_metadata: Rc<TableStructureMetadata>,
}


impl SequentialTable {
<<<<<<< HEAD
    pub(crate) fn new(path: &str, table_metadata: &'static TableStructureMetadata) -> Result<SequentialTable, String> {
        match File::open(path) {
=======
    pub(crate) fn new(path: &PathBuf, table_metadata: Rc<TableStructureMetadata>) -> Result<SequentialTable, String> {
        match OpenOptions::new().create(true).read(true).write(true).open(path) {
>>>>>>> 7c50116c
            Ok(file) => {
                let pager = SequentialPager::open(file);
                Ok(SequentialTable {
                    root_page_index: 0,
                    cells_num_by_page: (PAGE_SIZE - SEQUENTIAL_NODE_HEADER_SIZE) / table_metadata.row_size,
                    pager,
                    table_metadata
                })
            }
            Err(_) => {
                Err(format!("Can not open index data file of table {}!", table_metadata.table_name))
            }
        }
    }

    pub fn read_all(&mut self) -> Vec<RowBytes> {
        let row_size = self.table_metadata.row_size;
        let mut cursor = ReadCursor::at(self, 0, 0);
        let mut result = Vec::new();
        while !cursor.is_end() {
            result.push(RowBytes::deserialize_row(cursor.cursor_value(), row_size));
            cursor.cursor_advance();
        }
        result
    }

    pub(crate) fn insert_to_end(&mut self, page_index: usize, cell_index: usize, row: &RowBytes) {
        let ptr = self.get_row_value_mut(page_index, cell_index);
        copy_nonoverlapping(row.data.as_ptr(), ptr, self.table_metadata.row_size);
        self.pager.increment_cells_num(page_index);
    }

    pub unsafe fn read_compare_value(&self, row_ptr: *const u8, buf: &mut Vec<u8>, condition_expr: &ConditionExpr) -> bool{
        let field_meta = self.table_metadata.get_field_metadata(&condition_expr.field)
                                                          .unwrap();

        copy_nonoverlapping(row_ptr.add(field_meta.offset), buf.as_mut_ptr(), field_meta.size);
        buf.set_len(field_meta.size);
        let value = Value::from_ptr(&field_meta.data_def.data_type, buf.as_ptr());
        buf.clear();

        condition_expr.operator.operate(&value, &condition_expr.value)
    }
}

impl Table for SequentialTable {
    fn begin(&mut self) -> WriteReadCursor {
        let page_index = self.root_page_index;
        WriteReadCursor::at(self, page_index, 0)
    }

    fn insert(&mut self, page_index: usize, cell_index: usize, row: &RowBytes) {
        let mut write_to_cell_index = self.get_num_cells(page_index);
        let mut write_to_page = page_index;

        if write_to_cell_index >= self.cells_num_by_page {
            write_to_page += 1;
            write_to_cell_index = 0;
        }

        self.insert_to_end(write_to_page, write_to_cell_index, row);
    }

    fn find_by_condition(&mut self, condition_expr: &ConditionExpr) -> Vec<RowBytes> {
        let field_size = self.table_metadata.get_field_metadata(&condition_expr.field)
            .unwrap().size;
        let row_size = self.table_metadata.row_size;
        let mut cursor = ReadCursor::at(self, 0, 0);
        let mut result = Vec::new();

        let mut buf = Vec::<u8>::with_capacity(field_size);

        unsafe {
            while !cursor.is_end() {
                let row_ptr = cursor.cursor_value();

                if self.read_compare_value(row_ptr, &mut buf, condition_expr){
                    result.push(RowBytes::deserialize_row(row_ptr, row_size));
                }

                cursor.cursor_advance();
            }
        }

        result
    }

    fn find_by_condition_clusters(&mut self, condition_clusters: &Vec<(LogicalOperator, ConditionCluster)>) -> Vec<RowBytes> {
        let row_size = self.table_metadata.row_size;
        let mut cursor = ReadCursor::at(self, 0, 0);
        let mut result = Vec::new();

        let mut cluster_conditions = Vec::<(&LogicalOperator, Vec<&ConditionExpr>, Vec<&ConditionExpr>, usize)>::with_capacity(condition_clusters.len());

        condition_clusters.iter().for_each(|(logical_op, condition_cluster)| {
            let and_conditions: Vec<&ConditionExpr> = condition_cluster.conditions.iter()
                .filter(|c| c.logical_operator == LogicalOperator::AND)
                .collect();

            let or_conditions: Vec<&ConditionExpr> = condition_cluster.conditions.iter()
                .filter(|c| c.logical_operator == LogicalOperator::OR)
                .collect();

            let max_size_field = condition_cluster.conditions.iter()
                                        .map(|c| self.table_metadata.get_field_metadata(&c.field).unwrap().size)
                                        .max()
                                        .unwrap();
            cluster_conditions.push((logical_op, and_conditions, or_conditions, max_size_field));
        });

        let global_max_field_size = cluster_conditions.iter()
                                                        .map(|(_, _, _, cluster_max_field_size)| *cluster_max_field_size)
                                                        .max()
                                                        .unwrap();

        let mut buf = Vec::<u8>::with_capacity(global_max_field_size);

        unsafe {
            while !cursor.is_end() {
                let row_ptr = cursor.cursor_value();
                let mut all_clusters_matched = true;
                for (logical_op, and_conditions, or_conditions, _) in &cluster_conditions {

                    let mut and_matched = true;

                    for condition_expr in and_conditions {
                        and_matched &= self.read_compare_value(row_ptr, &mut buf, condition_expr);
                        if !and_matched {
                            break;
                        }
                    }

                    let mut or_matched = true;

                    for condition_expr in or_conditions {
                        or_matched |= self.read_compare_value(row_ptr, &mut buf, condition_expr);

                        if or_matched {
                            break;
                        }
                    }

                    all_clusters_matched = logical_op.operate(all_clusters_matched, and_matched | or_matched);
                }

                if all_clusters_matched {
                    result.push(RowBytes::deserialize_row(row_ptr, row_size));
                }
                cursor.cursor_advance();
            }
        }

        result
    }

    fn end(&mut self) -> WriteReadCursor {
        let total_cells = self.get_num_cells(self.pager.get_total_page());
        let total_pages = self.pager.get_total_page();
        WriteReadCursor::at(self, total_pages, total_cells)
    }

    fn is_btree(&self) -> bool {
        false
    }

    fn get_row_size(&self) -> usize {
        self.table_metadata.row_size
    }

    fn get_num_cells(&self, page_index: usize) -> usize {
        let page = self.pager.get_page(page_index);
        SequentialPager::get_num_cells(page)
    }

    fn get_next_page_index(&self, page_index: usize) -> usize {
        if page_index == self.pager.get_total_page() {
            0
        } else {
            page_index + 1
        }
    }

    fn get_row_value(&self, page_index: usize, cell_index: usize) -> *const u8 {
        let page = self.pager.get_page(page_index);
        self.pager.get_row_value(page, cell_index, self.table_metadata.row_size)
    }

    fn get_row_value_mut(&mut self, page_index: usize, cell_index: usize) -> *mut u8 {
        let page = self.pager.get_or_create_page(page_index);
        self.pager.get_row_value_mut(page, cell_index, self.table_metadata.row_size)
    }

    fn flush_to_disk(&mut self) {
        for x in 0..TABLE_MAX_PAGES {
            if !self.pager.flush_page_to_disk(x) {
                break;
            }
        }
    }

    fn print_tree(&self, page_index: usize, cell_index: usize) {
        todo!()
    }
}<|MERGE_RESOLUTION|>--- conflicted
+++ resolved
@@ -607,13 +607,8 @@
 
 
 impl SequentialTable {
-<<<<<<< HEAD
-    pub(crate) fn new(path: &str, table_metadata: &'static TableStructureMetadata) -> Result<SequentialTable, String> {
-        match File::open(path) {
-=======
     pub(crate) fn new(path: &PathBuf, table_metadata: Rc<TableStructureMetadata>) -> Result<SequentialTable, String> {
         match OpenOptions::new().create(true).read(true).write(true).open(path) {
->>>>>>> 7c50116c
             Ok(file) => {
                 let pager = SequentialPager::open(file);
                 Ok(SequentialTable {
